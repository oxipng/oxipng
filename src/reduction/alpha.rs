use indexmap::IndexSet;
use crate::colors::AlphaOptim;
use crate::colors::ColorType;
use crate::evaluate::Evaluator;
use crate::headers::IhdrData;
use crate::png::scan_lines::ScanLine;
use crate::png::PngImage;
#[cfg(not(feature = "parallel"))]
use crate::rayon::prelude::*;
#[cfg(feature = "parallel")]
use rayon::prelude::*;
use std::sync::Arc;

pub(crate) fn try_alpha_reductions(
    png: Arc<PngImage>,
    alphas: &IndexSet<AlphaOptim>,
    eval: &Evaluator,
) {
    if alphas.is_empty() {
        return;
    }

<<<<<<< HEAD
    alphas
        .par_iter()
        .with_max_len(1)
        .filter_map(|&alpha| filtered_alpha_channel(&png, alpha))
        .for_each(|image| eval.try_image(Arc::new(image), 0.99));
=======
    let alphas = alphas.iter().collect::<Vec<_>>();
    let alphas_iter = alphas.par_iter().with_max_len(1);
    alphas_iter
        .filter_map(|&alpha| filtered_alpha_channel(&png, *alpha))
        .for_each(|image| eval.try_image(Arc::new(image)));
>>>>>>> 121558bf
}

pub fn filtered_alpha_channel(png: &PngImage, optim: AlphaOptim) -> Option<PngImage> {
    let (bpc, bpp) = match png.ihdr.color_type {
        ColorType::RGBA | ColorType::GrayscaleAlpha => {
            let cpp = png.channels_per_pixel();
            let bpc = png.ihdr.bit_depth.as_u8() / 8;
            (bpc as usize, (bpc * cpp) as usize)
        }
        _ => {
            return None;
        }
    };

    let raw_data = match optim {
        AlphaOptim::NoOp => return None,
        AlphaOptim::Black => reduced_alpha_to_black(png, bpc, bpp),
        AlphaOptim::White => reduced_alpha_to_white(png, bpc, bpp),
        AlphaOptim::Up => reduced_alpha_to_up(png, bpc, bpp),
        AlphaOptim::Down => reduced_alpha_to_down(png, bpc, bpp),
        AlphaOptim::Left => reduced_alpha_to_left(png, bpc, bpp),
        AlphaOptim::Right => reduced_alpha_to_right(png, bpc, bpp),
    };

    Some(PngImage {
        data: raw_data,
        ihdr: png.ihdr,
        palette: png.palette.clone(),
        transparency_pixel: png.transparency_pixel.clone(),
        aux_headers: png.aux_headers.clone(),
    })
}

fn reduced_alpha_to_black(png: &PngImage, bpc: usize, bpp: usize) -> Vec<u8> {
    let mut reduced = Vec::with_capacity(png.data.len());
    for line in png.scan_lines() {
        reduced.push(line.filter);
        for pixel in line.data.chunks(bpp) {
            if pixel.iter().skip(bpp - bpc).fold(0, |sum, i| sum | i) == 0 {
                for _ in 0..bpp {
                    reduced.push(0);
                }
            } else {
                reduced.extend_from_slice(pixel);
            }
        }
    }
    reduced
}

fn reduced_alpha_to_white(png: &PngImage, bpc: usize, bpp: usize) -> Vec<u8> {
    let mut reduced = Vec::with_capacity(png.data.len());
    for line in png.scan_lines() {
        reduced.push(line.filter);
        for pixel in line.data.chunks(bpp) {
            if pixel.iter().skip(bpp - bpc).fold(0, |sum, i| sum | i) == 0 {
                for _ in 0..(bpp - bpc) {
                    reduced.push(255);
                }
                for _ in 0..bpc {
                    reduced.push(0);
                }
            } else {
                reduced.extend_from_slice(pixel);
            }
        }
    }
    reduced
}

fn reduced_alpha_to_up(png: &PngImage, bpc: usize, bpp: usize) -> Vec<u8> {
    let mut scan_lines = png.scan_lines().collect::<Vec<ScanLine<'_>>>();
    scan_lines.reverse();
    let mut lines = Vec::with_capacity(scan_lines.len());
    let mut last_line = Vec::new();
    let mut current_line = Vec::with_capacity(scan_lines[0].data.len() + 1); // filter size + pixels
    for line in scan_lines {
        if line.data.len() != last_line.len() {
            last_line = vec![0; line.data.len()];
        }
        current_line.push(line.filter);
        for (pixel, last_pixel) in line.data.chunks(bpp).zip(last_line.chunks(bpp)) {
            if pixel.iter().skip(bpp - bpc).fold(0, |sum, i| sum | i) == 0 {
                current_line.extend_from_slice(&last_pixel[0..(bpp - bpc)]);
                for _ in 0..bpc {
                    current_line.push(0);
                }
            } else {
                current_line.extend_from_slice(pixel);
            }
        }
        last_line = current_line.clone();
        lines.push(current_line.clone());
        current_line.clear();
    }
    lines.into_iter().rev().flatten().collect()
}

fn reduced_alpha_to_down(png: &PngImage, bpc: usize, bpp: usize) -> Vec<u8> {
    let mut reduced = Vec::with_capacity(png.data.len());
    let mut last_line = Vec::new();
    for line in png.scan_lines() {
        if line.data.len() != last_line.len() {
            last_line = vec![0; line.data.len()];
        }
        reduced.push(line.filter);
        for (pixel, last_pixel) in line.data.chunks(bpp).zip(last_line.chunks(bpp)) {
            if pixel.iter().skip(bpp - bpc).fold(0, |sum, i| sum | i) == 0 {
                reduced.extend_from_slice(&last_pixel[0..(bpp - bpc)]);
                for _ in 0..bpc {
                    reduced.push(0);
                }
            } else {
                reduced.extend_from_slice(pixel);
            }
        }
        last_line = reduced.clone();
    }
    reduced
}

fn reduced_alpha_to_left(png: &PngImage, bpc: usize, bpp: usize) -> Vec<u8> {
    let mut reduced = Vec::with_capacity(png.data.len());
    for line in png.scan_lines() {
        let mut line_bytes = Vec::with_capacity(line.data.len());
        let mut last_pixel = vec![0; bpp];
        for pixel in line.data.chunks(bpp).rev() {
            if pixel.iter().skip(bpp - bpc).fold(0, |sum, i| sum | i) == 0 {
                line_bytes.extend_from_slice(&last_pixel[0..(bpp - bpc)]);
                for _ in 0..bpc {
                    line_bytes.push(0);
                }
            } else {
                line_bytes.extend_from_slice(pixel);
            }
            last_pixel = pixel.to_owned();
        }
        reduced.push(line.filter);
        reduced.extend(line_bytes.chunks(bpp).rev().flatten());
    }
    reduced
}

fn reduced_alpha_to_right(png: &PngImage, bpc: usize, bpp: usize) -> Vec<u8> {
    let mut reduced = Vec::with_capacity(png.data.len());
    for line in png.scan_lines() {
        reduced.push(line.filter);
        let mut last_pixel = vec![0; bpp];
        for pixel in line.data.chunks(bpp) {
            if pixel.iter().skip(bpp - bpc).fold(0, |sum, i| sum | i) == 0 {
                reduced.extend_from_slice(&last_pixel[0..(bpp - bpc)]);
                for _ in 0..bpc {
                    reduced.push(0);
                }
            } else {
                reduced.extend_from_slice(pixel);
            }
            last_pixel = pixel.to_owned();
        }
    }
    reduced
}

#[must_use]
pub fn reduced_alpha_channel(png: &PngImage) -> Option<PngImage> {
    let target_color_type = match png.ihdr.color_type {
        ColorType::GrayscaleAlpha => ColorType::Grayscale,
        ColorType::RGBA => ColorType::RGB,
        _ => return None,
    };
    let byte_depth = png.ihdr.bit_depth.as_u8() >> 3;
    let channels = png.channels_per_pixel();
    let bpp = channels * byte_depth;
    let bpp_mask = bpp - 1;
    assert_eq!(0, bpp & bpp_mask);
    let colored_bytes = bpp - byte_depth;
    for line in png.scan_lines() {
        for (i, &byte) in line.data.iter().enumerate() {
            if i as u8 & bpp_mask >= colored_bytes && byte != 255 {
                return None;
            }
        }
    }

    let mut raw_data = Vec::with_capacity(png.data.len());
    for line in png.scan_lines() {
        raw_data.push(line.filter);
        for (i, &byte) in line.data.iter().enumerate() {
            if i as u8 & bpp_mask >= colored_bytes {
                continue;
            }

            raw_data.push(byte);
        }
    }

    let mut aux_headers = png.aux_headers.clone();
    // sBIT contains information about alpha channel's original depth,
    // and alpha has just been removed
    if let Some(sbit_header) = png.aux_headers.get(b"sBIT") {
        // Some programs save the sBIT header as RGB even if the image is RGBA.
        aux_headers.insert(*b"sBIT", sbit_header.iter().cloned().take(3).collect());
    }

    Some(PngImage {
        data: raw_data,
        ihdr: IhdrData {
            color_type: target_color_type,
            ..png.ihdr
        },
        aux_headers,
        transparency_pixel: None,
        palette: None,
    })
}<|MERGE_RESOLUTION|>--- conflicted
+++ resolved
@@ -20,19 +20,11 @@
         return;
     }
 
-<<<<<<< HEAD
     alphas
         .par_iter()
         .with_max_len(1)
         .filter_map(|&alpha| filtered_alpha_channel(&png, alpha))
-        .for_each(|image| eval.try_image(Arc::new(image), 0.99));
-=======
-    let alphas = alphas.iter().collect::<Vec<_>>();
-    let alphas_iter = alphas.par_iter().with_max_len(1);
-    alphas_iter
-        .filter_map(|&alpha| filtered_alpha_channel(&png, *alpha))
         .for_each(|image| eval.try_image(Arc::new(image)));
->>>>>>> 121558bf
 }
 
 pub fn filtered_alpha_channel(png: &PngImage, optim: AlphaOptim) -> Option<PngImage> {

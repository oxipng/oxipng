#![warn(trivial_casts, trivial_numeric_casts, unused_import_braces)]
#![deny(missing_debug_implementations, missing_copy_implementations)]
#![warn(clippy::expl_impl_clone_on_copy)]
#![warn(clippy::float_cmp_const)]
#![warn(clippy::linkedlist)]
#![warn(clippy::map_flatten)]
#![warn(clippy::match_same_arms)]
#![warn(clippy::mem_forget)]
#![warn(clippy::mut_mut)]
#![warn(clippy::mutex_integer)]
#![warn(clippy::needless_continue)]
#![warn(clippy::path_buf_push_overwrite)]
#![warn(clippy::range_plus_one)]
#![allow(clippy::cognitive_complexity)]
#![allow(clippy::upper_case_acronyms)]
#![cfg_attr(
    not(feature = "zopfli"),
    allow(irrefutable_let_patterns),
    allow(unreachable_patterns)
)]

#[cfg(feature = "parallel")]
extern crate rayon;
#[cfg(not(feature = "parallel"))]
mod rayon;

use crate::atomicmin::AtomicMin;
use crate::evaluate::Evaluator;
use crate::headers::*;
use crate::png::PngData;
use crate::png::PngImage;
use crate::reduction::*;
use log::{debug, error, info, trace, warn};
use rayon::prelude::*;
use std::borrow::Cow;
use std::fmt;
use std::fs::{copy, File, Metadata};
use std::io::{stdin, stdout, BufWriter, Read, Write};
use std::path::{Path, PathBuf};
use std::sync::atomic::{AtomicBool, Ordering};
use std::sync::Arc;
use std::time::{Duration, Instant};

pub use crate::colors::{BitDepth, ColorType};
use crate::deflate::Deflater;
pub use crate::deflate::Deflaters;
pub use crate::error::PngError;
pub use crate::filters::RowFilter;
pub use crate::headers::StripChunks;
pub use crate::interlace::Interlacing;
pub use indexmap::{indexset, IndexSet};
pub use rgb::{RGB16, RGBA8};

mod atomicmin;
mod colors;
mod deflate;
mod error;
mod evaluate;
mod filters;
mod headers;
mod interlace;
mod png;
mod reduction;
#[cfg(feature = "sanity-checks")]
mod sanity_checks;

/// Private to oxipng; don't use outside tests and benches
#[doc(hidden)]
pub mod internal_tests {
    pub use crate::atomicmin::*;
    pub use crate::deflate::*;
    pub use crate::png::*;
    pub use crate::reduction::*;
    #[cfg(feature = "sanity-checks")]
    pub use crate::sanity_checks::*;
}

#[derive(Clone, Debug)]
pub enum OutFile {
    /// Path(None) means same as input
    Path(Option<PathBuf>),
    StdOut,
}

impl OutFile {
    pub fn path(&self) -> Option<&Path> {
        match *self {
            OutFile::Path(Some(ref p)) => Some(p.as_path()),
            _ => None,
        }
    }
}

/// Where to read images from
#[derive(Clone, Debug)]
pub enum InFile {
    Path(PathBuf),
    StdIn,
}

impl InFile {
    pub fn path(&self) -> Option<&Path> {
        match *self {
            InFile::Path(ref p) => Some(p.as_path()),
            InFile::StdIn => None,
        }
    }
}

impl fmt::Display for InFile {
    fn fmt(&self, f: &mut fmt::Formatter<'_>) -> fmt::Result {
        match *self {
            InFile::Path(ref p) => write!(f, "{}", p.display()),
            InFile::StdIn => f.write_str("stdin"),
        }
    }
}

impl<T: Into<PathBuf>> From<T> for InFile {
    fn from(s: T) -> Self {
        InFile::Path(s.into())
    }
}

pub type PngResult<T> = Result<T, PngError>;

#[derive(Clone, Debug)]
/// Options controlling the output of the `optimize` function
pub struct Options {
    /// Whether the input file should be backed up before writing the output.
    ///
    /// Default: `false`
    pub backup: bool,
    /// Attempt to fix errors when decoding the input file rather than returning an `Err`.
    ///
    /// Default: `false`
    pub fix_errors: bool,
    /// Don't actually run any optimizations, just parse the PNG file.
    ///
    /// Default: `false`
    pub check: bool,
    /// Don't actually write any output, just calculate the best results.
    ///
    /// Default: `false`
    pub pretend: bool,
    /// Write to output even if there was no improvement in compression.
    ///
    /// Default: `false`
    pub force: bool,
    /// Ensure the output file has the same permissions as the input file.
    ///
    /// Default: `false`
    pub preserve_attrs: bool,
    /// Which RowFilters to try on the file
    ///
    /// Default: `None,Sub,Entropy,Bigrams`
    pub filter: IndexSet<RowFilter>,
    /// Whether to change the interlacing type of the file.
    ///
    /// `None` will not change the current interlacing type.
    ///
    /// `Some(x)` will change the file to interlacing mode `x`.
    ///
    /// Default: `Some(None)`
    pub interlace: Option<Interlacing>,
    /// Whether to allow transparent pixels to be altered to improve compression.
    pub optimize_alpha: bool,
    /// Whether to attempt bit depth reduction
    ///
    /// Default: `true`
    pub bit_depth_reduction: bool,
    /// Whether to attempt color type reduction
    ///
    /// Default: `true`
    pub color_type_reduction: bool,
    /// Whether to attempt palette reduction
    ///
    /// Default: `true`
    pub palette_reduction: bool,
    /// Whether to attempt grayscale reduction
    ///
    /// Default: `true`
    pub grayscale_reduction: bool,
    /// Whether to perform IDAT recoding
    ///
    /// If any type of reduction is performed, IDAT recoding will be performed
    /// regardless of this setting
    ///
    /// Default: `true`
    pub idat_recoding: bool,
    /// Whether to forcibly reduce 16-bit to 8-bit by scaling
    ///
    /// Default: `false`
    pub scale_16: bool,
    /// Which chunks to strip from the PNG file, if any
    ///
    /// Default: `None`
    pub strip: StripChunks,
    /// Which DEFLATE algorithm to use
    ///
    /// Default: `Libdeflater`
    pub deflate: Deflaters,
    /// Whether to use fast evaluation to pick the best filter
    ///
    /// Default: `true`
    pub fast_evaluation: bool,

    /// Maximum amount of time to spend on optimizations.
    /// Further potential optimizations are skipped if the timeout is exceeded.
    pub timeout: Option<Duration>,
}

impl Options {
    pub fn from_preset(level: u8) -> Options {
        let opts = Options::default();
        match level {
            0 => opts.apply_preset_0(),
            1 => opts.apply_preset_1(),
            2 => opts.apply_preset_2(),
            3 => opts.apply_preset_3(),
            4 => opts.apply_preset_4(),
            5 => opts.apply_preset_5(),
            6 => opts.apply_preset_6(),
            _ => {
                warn!("Level 7 and above don't exist yet and are identical to level 6");
                opts.apply_preset_6()
            }
        }
    }

    pub fn max_compression() -> Options {
        Options::from_preset(6)
    }

    // The following methods make assumptions that they are operating
    // on an `Options` struct generated by the `default` method.
    fn apply_preset_0(mut self) -> Self {
        self.filter.clear();
        if let Deflaters::Libdeflater { compression } = &mut self.deflate {
            *compression = 5;
        }
        self
    }

    fn apply_preset_1(mut self) -> Self {
        self.filter.clear();
        if let Deflaters::Libdeflater { compression } = &mut self.deflate {
            *compression = 10;
        }
        self
    }

    const fn apply_preset_2(self) -> Self {
        self
    }

    fn apply_preset_3(mut self) -> Self {
        self.fast_evaluation = false;
        self.filter = indexset! {
            RowFilter::None,
            RowFilter::Bigrams,
            RowFilter::BigEnt,
            RowFilter::Brute
        };
        self
    }

    fn apply_preset_4(mut self) -> Self {
        if let Deflaters::Libdeflater { compression } = &mut self.deflate {
            *compression = 12;
        }
        self.apply_preset_3()
    }

    fn apply_preset_5(mut self) -> Self {
        self.fast_evaluation = false;
        self.filter.insert(RowFilter::Up);
        self.filter.insert(RowFilter::MinSum);
        self.filter.insert(RowFilter::BigEnt);
        self.filter.insert(RowFilter::Brute);
        if let Deflaters::Libdeflater { compression } = &mut self.deflate {
            *compression = 12;
        }
        self
    }

    fn apply_preset_6(mut self) -> Self {
        self.filter.insert(RowFilter::Average);
        self.filter.insert(RowFilter::Paeth);
        self.apply_preset_5()
    }
}

impl Default for Options {
    fn default() -> Options {
        // Default settings based on -o 2 from the CLI interface
        Options {
            backup: false,
            check: false,
            pretend: false,
            fix_errors: false,
            force: false,
            preserve_attrs: false,
            filter: indexset! {RowFilter::None, RowFilter::Sub, RowFilter::Entropy, RowFilter::Bigrams},
            interlace: Some(Interlacing::None),
            optimize_alpha: false,
            bit_depth_reduction: true,
            color_type_reduction: true,
            palette_reduction: true,
            grayscale_reduction: true,
            idat_recoding: true,
            scale_16: false,
            strip: StripChunks::None,
            deflate: Deflaters::Libdeflater { compression: 11 },
            fast_evaluation: true,
            timeout: None,
        }
    }
}

#[derive(Debug)]
/// A raw image definition which can be used to create an optimized png
pub struct RawImage {
    png: Arc<PngImage>,
    aux_chunks: Vec<Chunk>,
}

impl RawImage {
    /// Construct a new raw image definition
    ///
    /// * `width` - The width of the image in pixels
    /// * `height` - The height of the image in pixels
    /// * `color_type` - The color type of the image
    /// * `bit_depth` - The bit depth of the image
    /// * `data` - The raw pixel data of the image
    pub fn new(
        width: u32,
        height: u32,
        color_type: ColorType,
        bit_depth: BitDepth,
        data: Vec<u8>,
    ) -> Result<Self, PngError> {
        // Validate bit depth
        let valid_depth = match color_type {
            ColorType::Grayscale { .. } => true,
            ColorType::Indexed { .. } => (bit_depth as u8) <= 8,
            _ => (bit_depth as u8) >= 8,
        };
        if !valid_depth {
            return Err(PngError::InvalidDepthForType(bit_depth, color_type));
        }

        // Validate data length
        let bpp = bit_depth as usize * color_type.channels_per_pixel() as usize;
        let row_bytes = (bpp * width as usize + 7) / 8;
        let expected_len = row_bytes * height as usize;
        if data.len() != expected_len {
            return Err(PngError::IncorrectDataLength(data.len(), expected_len));
        }

        Ok(Self {
            png: Arc::new(PngImage {
                ihdr: IhdrData {
                    width,
                    height,
                    color_type,
                    bit_depth,
                    interlaced: Interlacing::None,
                },
                data,
            }),
            aux_chunks: Vec::new(),
        })
    }

    /// Add a png chunk, such as "iTXt", to be included in the output
    pub fn add_png_chunk(&mut self, name: [u8; 4], data: Vec<u8>) {
        self.aux_chunks.push(Chunk { name, data });
    }

    /// Add an ICC profile for the image
    pub fn add_icc_profile(&mut self, data: &[u8]) {
        // Compress with fastest compression level - will be recompressed during optimization
        let deflater = Deflaters::Libdeflater { compression: 1 };
        if let Ok(iccp) = construct_iccp(data, &deflater) {
            self.aux_chunks.push(iccp);
        }
    }

    /// Create an optimized png from the raw image data using the options provided
    pub fn create_optimized_png<T: Deflater>(
        &self,
        opts: &Options,
        deflater: &T,
    ) -> PngResult<Vec<u8>> {
        let deadline = Arc::new(Deadline::new(opts.timeout));
<<<<<<< HEAD
        let mut png = optimize_raw(self.png.clone(), opts, deadline, None, deflater)
=======
        let mut png = optimize_raw(self.png.clone(), opts, deadline.clone(), None)
>>>>>>> b846a2e9
            .ok_or_else(|| PngError::new("Failed to optimize input data"))?;

        // Process aux chunks
        png.aux_chunks = self
            .aux_chunks
            .iter()
            .filter(|c| opts.strip.keep(&c.name))
            .cloned()
            .collect();
<<<<<<< HEAD
        postprocess_chunks(&mut png, opts, &self.png.ihdr, deflater);
=======
        postprocess_chunks(&mut png, opts, deadline, &self.png.ihdr);
>>>>>>> b846a2e9

        Ok(png.output())
    }
}

/// Perform optimization on the input file using the options provided
pub fn optimize(input: &InFile, output: &OutFile, opts: &Options) -> PngResult<()> {
    // Read in the file and try to decode as PNG.
    info!("Processing: {}", input);

    let deadline = Arc::new(Deadline::new(opts.timeout));

    // grab metadata before even opening input file to preserve atime
    let opt_metadata_preserved;
    let in_data = match *input {
        InFile::Path(ref input_path) => {
            if opts.preserve_attrs {
                opt_metadata_preserved = input_path
                    .metadata()
                    .map_err(|err| {
                        // Fail if metadata cannot be preserved
                        PngError::new(&format!(
                            "Unable to read metadata from input file {:?}: {}",
                            input_path, err
                        ))
                    })
                    .map(Some)?;
                trace!("preserving metadata: {:?}", opt_metadata_preserved);
            } else {
                opt_metadata_preserved = None;
            }
            PngData::read_file(input_path)?
        }
        InFile::StdIn => {
            opt_metadata_preserved = None;
            let mut data = Vec::new();
            stdin()
                .read_to_end(&mut data)
                .map_err(|e| PngError::new(&format!("Error reading stdin: {}", e)))?;
            data
        }
    };

    let mut png = PngData::from_slice(&in_data, opts)?;

    if opts.check {
        info!("Running in check mode, not optimizing");
        return Ok(());
    }

    // Run the optimizer on the decoded PNG.
    let mut optimized_output = optimize_png(&mut png, &in_data, opts, deadline)?;

    if is_fully_optimized(in_data.len(), optimized_output.len(), opts) {
        info!("File already optimized");
        match (output, input) {
            // if p is None, it also means same as the input path
            (OutFile::Path(ref p), InFile::Path(ref input_path))
                if p.as_ref().map_or(true, |p| p == input_path) =>
            {
                return Ok(());
            }
            _ => {
                optimized_output = in_data;
            }
        }
    }

    if opts.pretend {
        info!("Running in pretend mode, no output");
        return Ok(());
    }

    match (output, input) {
        (&OutFile::StdOut, _) | (&OutFile::Path(None), &InFile::StdIn) => {
            let mut buffer = BufWriter::new(stdout());
            buffer
                .write_all(&optimized_output)
                .map_err(|e| PngError::new(&format!("Unable to write to stdout: {}", e)))?;
        }
        (OutFile::Path(ref output_path), _) => {
            let output_path = output_path
                .as_ref()
                .map(|p| p.as_path())
                .unwrap_or_else(|| input.path().unwrap());
            if opts.backup {
                perform_backup(output_path)?;
            }
            let out_file = File::create(output_path).map_err(|err| {
                PngError::new(&format!(
                    "Unable to write to file {}: {}",
                    output_path.display(),
                    err
                ))
            })?;
            if let Some(metadata_input) = &opt_metadata_preserved {
                copy_permissions(metadata_input, &out_file)?;
            }

            let mut buffer = BufWriter::new(out_file);
            buffer
                .write_all(&optimized_output)
                // flush BufWriter so IO errors don't get swallowed silently on close() by drop!
                .and_then(|()| buffer.flush())
                .map_err(|e| {
                    PngError::new(&format!(
                        "Unable to write to {}: {}",
                        output_path.display(),
                        e
                    ))
                })?;
            // force drop and thereby closing of file handle before modifying any timestamp
            drop(buffer);
            if let Some(metadata_input) = &opt_metadata_preserved {
                copy_times(metadata_input, output_path)?;
            }
            info!("Output: {}", output_path.display());
        }
    }
    Ok(())
}

/// Perform optimization on the input file using the options provided, where the file is already
/// loaded in-memory
pub fn optimize_from_memory(data: &[u8], opts: &Options) -> PngResult<Vec<u8>> {
    // Read in the file and try to decode as PNG.
    info!("Processing from memory");

    let deadline = Arc::new(Deadline::new(opts.timeout));

    let original_size = data.len();
    let mut png = PngData::from_slice(data, opts)?;

    // Run the optimizer on the decoded PNG.
    let optimized_output = optimize_png(&mut png, data, opts, deadline)?;

    if is_fully_optimized(original_size, optimized_output.len(), opts) {
        info!("Image already optimized");
        Ok(data.to_vec())
    } else {
        Ok(optimized_output)
    }
}

type TrialResult = (RowFilter, Vec<u8>);

/// Perform optimization on the input PNG object using the options provided
fn optimize_png(
    png: &mut PngData,
    original_data: &[u8],
    opts: &Options,
    deadline: Arc<Deadline>,
) -> PngResult<Vec<u8>> {
    // Print png info
    let file_original_size = original_data.len();
    let idat_original_size = png.idat_data.len();
    let raw = png.raw.clone();
    debug!(
        "    {}x{} pixels, PNG format",
        raw.ihdr.width, raw.ihdr.height
    );
    report_format("    ", &raw);
    debug!("    IDAT size = {} bytes", idat_original_size);
    debug!("    File size = {} bytes", file_original_size);

    // Check for APNG by presence of acTL chunk
    let opts = if png.aux_chunks.iter().any(|c| &c.name == b"acTL") {
        warn!("APNG detected, disabling all reductions");
        let mut opts = opts.to_owned();
        opts.interlace = None;
        opts.bit_depth_reduction = false;
        opts.color_type_reduction = false;
        opts.palette_reduction = false;
        opts.grayscale_reduction = false;
        Cow::Owned(opts)
    } else {
        Cow::Borrowed(opts)
    };
    let max_size = if opts.force {
        None
    } else {
        Some(png.estimated_output_size())
    };
<<<<<<< HEAD
    if let Some(new_png) = optimize_raw(raw.clone(), opts, deadline, max_size, &opts.deflate) {
=======
    if let Some(new_png) = optimize_raw(raw.clone(), &opts, deadline.clone(), max_size) {
>>>>>>> b846a2e9
        png.raw = new_png.raw;
        png.idat_data = new_png.idat_data;
    }

<<<<<<< HEAD
    postprocess_chunks(png, opts, &raw.ihdr, &opts.deflate);
=======
    postprocess_chunks(png, &opts, deadline, &raw.ihdr);
>>>>>>> b846a2e9

    let output = png.output();

    if idat_original_size >= png.idat_data.len() {
        debug!(
            "    IDAT size = {} bytes ({} bytes decrease)",
            png.idat_data.len(),
            idat_original_size - png.idat_data.len()
        );
    } else {
        debug!(
            "    IDAT size = {} bytes ({} bytes increase)",
            png.idat_data.len(),
            png.idat_data.len() - idat_original_size
        );
    }
    if file_original_size >= output.len() {
        info!(
            "    file size = {} bytes ({} bytes = {:.2}% decrease)",
            output.len(),
            file_original_size - output.len(),
            (file_original_size - output.len()) as f64 / file_original_size as f64 * 100_f64
        );
    } else {
        info!(
            "    file size = {} bytes ({} bytes = {:.2}% increase)",
            output.len(),
            output.len() - file_original_size,
            (output.len() - file_original_size) as f64 / file_original_size as f64 * 100_f64
        );
    }

    #[cfg(feature = "sanity-checks")]
    assert!(sanity_checks::validate_output(&output, original_data));

    Ok(output)
}

/// Perform optimization on the input image data using the options provided
fn optimize_raw<T: Deflater>(
    image: Arc<PngImage>,
    opts: &Options,
    deadline: Arc<Deadline>,
    max_size: Option<usize>,
    deflater: &T,
) -> Option<PngData> {
    // Must use normal (lazy) compression, as faster ones (greedy) are not representative
    let eval_compression = 5;
    // None and Bigrams work well together, especially for alpha reductions
    let eval_filters = indexset! {RowFilter::None, RowFilter::Bigrams};
    // This will collect all versions of images and pick one that compresses best
    let eval = Evaluator::new(
        deadline.clone(),
        eval_filters.clone(),
        eval_compression,
        false,
    );
    let mut png = perform_reductions(image.clone(), opts, &deadline, &eval);
    let mut eval_result = eval.get_best_candidate();
    if let Some(ref result) = eval_result {
        png = result.image.clone();
    }
    let reduction_occurred = png.ihdr.color_type != image.ihdr.color_type
        || png.ihdr.bit_depth != image.ihdr.bit_depth
        || png.ihdr.interlaced != image.ihdr.interlaced;

    if reduction_occurred {
        report_format("Reducing image to ", &png);
    }

    if opts.idat_recoding || reduction_occurred {
        let mut filters = opts.filter.clone();
        let fast_eval = opts.fast_evaluation && (filters.len() > 1 || eval_result.is_some());
        let best: Option<TrialResult> = if fast_eval {
            // Perform a fast evaluation of selected filters followed by a single main compression trial

            if eval_result.is_some() {
                // Some filters have already been evaluated, we don't need to try them again
                filters = filters.difference(&eval_filters).cloned().collect();
            }

            if !filters.is_empty() {
                trace!("Evaluating: {} filters", filters.len());
                let eval = Evaluator::new(deadline, filters, eval_compression, opts.optimize_alpha);
                if let Some(ref result) = eval_result {
                    eval.set_best_size(result.idat_data.len());
                }
                eval.try_image(png.clone());
                if let Some(result) = eval.get_best_candidate() {
                    eval_result = Some(result);
                }
            }
            // We should have a result here - fail if not (e.g. deadline passed)
            let result = eval_result?;

            debug!("Trying: {}", result.filter);
            let best_size = AtomicMin::new(max_size);
            perform_trial(&result.filtered, opts, result.filter, &best_size, deflater)
        } else {
            // Perform full compression trials of selected filters and determine the best

            if filters.is_empty() {
                // Pick a filter automatically
                if png.ihdr.bit_depth as u8 >= 8 {
                    // Bigrams is the best all-rounder when there's at least one byte per pixel
                    filters.insert(RowFilter::Bigrams);
                } else {
                    // Otherwise delta filters generally don't work well, so just stick with None
                    filters.insert(RowFilter::None);
                }
            }

            debug!("Trying: {} filters", filters.len());

            let best_size = AtomicMin::new(max_size);
            let results_iter = filters.into_par_iter().with_max_len(1);
            let best = results_iter.filter_map(|filter| {
                if deadline.passed() {
                    return None;
                }
                let filtered = &png.filter_image(filter, opts.optimize_alpha);
                perform_trial(filtered, opts, filter, &best_size, deflater)
            });
            best.reduce_with(|i, j| {
                if i.1.len() < j.1.len() || (i.1.len() == j.1.len() && i.0 < j.0) {
                    i
                } else {
                    j
                }
            })
        };

        if let Some((filter, idat_data)) = best {
            let image = PngData {
                raw: png,
                idat_data,
                aux_chunks: Vec::new(),
            };
            if image.estimated_output_size() < max_size.unwrap_or(usize::MAX) {
                debug!("Found better combination:");
                debug!(
                    "    zc = {}  f = {:8}  {} bytes",
                    opts.deflate,
                    filter,
                    image.idat_data.len()
                );
                return Some(image);
            }
        }
    } else if let Some(result) = eval_result {
        // If idat_recoding is off and reductions were attempted but ended up choosing the baseline,
        // we should still check if the evaluator compressed the baseline smaller than the original.
        let image = PngData {
            raw: result.image,
            idat_data: result.idat_data,
            aux_chunks: Vec::new(),
        };
        if image.estimated_output_size() < max_size.unwrap_or(usize::MAX) {
            debug!("Found better combination:");
            debug!(
                "    zc = {}  f = {:8}  {} bytes",
                eval_compression,
                result.filter,
                image.idat_data.len()
            );
            return Some(image);
        }
    }

    None
}

/// Execute a compression trial
fn perform_trial<T: Deflater>(
    filtered: &[u8],
    opts: &Options,
    filter: RowFilter,
    best_size: &AtomicMin,
    deflater: &T,
) -> Option<TrialResult> {
    let result = deflater.deflate(filtered, best_size);
    match result {
        Ok(new_idat) => {
            let bytes = new_idat.len();
            best_size.set_min(bytes);
            trace!(
                "    zc = {}  f = {:8}  {} bytes",
                opts.deflate,
                filter,
                bytes
            );
            Some((filter, new_idat))
        }
        Err(PngError::DeflatedDataTooLong(bytes)) => {
            trace!(
                "    zc = {}  f = {:8} >{} bytes",
                opts.deflate,
                filter,
                bytes,
            );
            None
        }
        Err(e) => {
            error!("I/O error: {}", e);
            None
        }
    }
}

#[derive(Debug)]
struct DeadlineImp {
    start: Instant,
    timeout: Duration,
    print_message: AtomicBool,
}

/// Keep track of processing timeout
#[doc(hidden)]
#[derive(Debug)]
pub struct Deadline {
    imp: Option<DeadlineImp>,
}

impl Deadline {
    pub fn new(timeout: Option<Duration>) -> Self {
        Self {
            imp: timeout.map(|timeout| DeadlineImp {
                start: Instant::now(),
                timeout,
                print_message: AtomicBool::new(true),
            }),
        }
    }

    /// True if the timeout has passed, and no new work should be done.
    ///
    /// If the verbose option is on, it also prints a timeout message once.
    pub fn passed(&self) -> bool {
        if let Some(imp) = &self.imp {
            let elapsed = imp.start.elapsed();
            if elapsed > imp.timeout {
                if match imp.print_message.compare_exchange(
                    true,
                    false,
                    Ordering::SeqCst,
                    Ordering::SeqCst,
                ) {
                    Ok(x) | Err(x) => x,
                } {
                    warn!("Timed out after {} second(s)", elapsed.as_secs());
                }
                return true;
            }
        }
        false
    }
}

/// Display the format of the image data
fn report_format(prefix: &str, png: &PngImage) {
    debug!(
        "{}{}-bit {}, {}",
        prefix, png.ihdr.bit_depth, png.ihdr.color_type, png.ihdr.interlaced
    );
}

/// Perform cleanup of certain chunks from the `PngData` object, after optimization has been completed
<<<<<<< HEAD
fn postprocess_chunks<T>(png: &mut PngData, opts: &Options, orig_ihdr: &IhdrData, deflater: &T)
        where T: Deflater {
=======
fn postprocess_chunks(
    png: &mut PngData,
    opts: &Options,
    deadline: Arc<Deadline>,
    orig_ihdr: &IhdrData,
) {
>>>>>>> b846a2e9
    if let Some(iccp_idx) = png.aux_chunks.iter().position(|c| &c.name == b"iCCP") {
        // See if we can replace an iCCP chunk with an sRGB chunk
        let may_replace_iccp = opts.strip != StripChunks::None && opts.strip.keep(b"sRGB");
        if may_replace_iccp && png.aux_chunks.iter().any(|c| &c.name == b"sRGB") {
            // Files aren't supposed to have both chunks, so we chose to honor sRGB
            trace!("Removing iCCP chunk due to conflict with sRGB chunk");
            png.aux_chunks.remove(iccp_idx);
        } else if let Some(icc) = extract_icc(&png.aux_chunks[iccp_idx]) {
            let intent = if may_replace_iccp {
                srgb_rendering_intent(&icc)
            } else {
                None
            };
            // sRGB-like profile can be replaced with an sRGB chunk with the same rendering intent
            // Otherwise try recompressing the profile
            if let Some(intent) = intent {
                trace!("Replacing iCCP chunk with equivalent sRGB chunk");
                png.aux_chunks[iccp_idx] = Chunk {
                    name: *b"sRGB",
                    data: vec![intent],
                };
            } else if let Ok(iccp) = construct_iccp(&icc, deflater) {
                let cur_len = png.aux_chunks[iccp_idx].data.len();
                let new_len = iccp.data.len();
                if new_len < cur_len {
                    debug!(
                        "Recompressed iCCP chunk: {} ({} bytes decrease)",
                        new_len,
                        cur_len - new_len
                    );
                    png.aux_chunks[iccp_idx] = iccp;
                }
            }
        }
    }

    // If the depth/color type has changed, some chunks may be invalid and should be dropped
    // While these could potentially be converted, they have no known use case today and are
    // generally more trouble than they're worth
    let ihdr = &png.raw.ihdr;
    if orig_ihdr.bit_depth != ihdr.bit_depth || orig_ihdr.color_type != ihdr.color_type {
        png.aux_chunks.retain(|c| {
            let invalid = &c.name == b"bKGD" || &c.name == b"sBIT" || &c.name == b"hIST";
            if invalid {
                warn!(
                    "Removing {} chunk as it no longer matches the image data",
                    std::str::from_utf8(&c.name).unwrap()
                );
            }
            !invalid
        });
    }

    // Find fdAT chunks and attempt to recompress them
    // Note if there are multiple fdATs per frame then decompression will fail and nothing will change
    let mut fdat: Vec<_> = png
        .aux_chunks
        .iter_mut()
        .filter(|c| &c.name == b"fdAT")
        .collect();
    if !fdat.is_empty() {
        let buffer_size = orig_ihdr.raw_data_size();
        fdat.par_iter_mut()
            .with_max_len(1)
            .enumerate()
            .for_each(|(i, c)| {
                if deadline.passed() || c.data.len() <= 4 {
                    return;
                }
                if let Ok(mut data) = deflate::inflate(&c.data[4..], buffer_size).and_then(|data| {
                    let max_size = AtomicMin::new(Some(c.data.len() - 5));
                    opts.deflate.deflate(&data, &max_size)
                }) {
                    debug!(
                        "Recompressed fdAT #{:<2}: {} ({} bytes decrease)",
                        i,
                        c.data.len(),
                        c.data.len() - 4 - data.len()
                    );
                    c.data.truncate(4);
                    c.data.append(&mut data);
                }
            })
    }
}

/// Check if an image was already optimized prior to oxipng's operations
const fn is_fully_optimized(original_size: usize, optimized_size: usize, opts: &Options) -> bool {
    original_size <= optimized_size && !opts.force
}

fn perform_backup(input_path: &Path) -> PngResult<()> {
    let backup_file = input_path.with_extension(format!(
        "bak.{}",
        input_path.extension().unwrap().to_str().unwrap()
    ));
    copy(input_path, &backup_file).map(|_| ()).map_err(|_| {
        PngError::new(&format!(
            "Unable to write to backup file at {}",
            backup_file.display()
        ))
    })
}

#[cfg(not(unix))]
fn copy_permissions(metadata_input: &Metadata, out_file: &File) -> PngResult<()> {
    let readonly_input = metadata_input.permissions().readonly();

    out_file
        .metadata()
        .map_err(|err_io| {
            PngError::new(&format!(
                "unable to read filesystem metadata of output file: {}",
                err_io
            ))
        })
        .and_then(|out_meta| {
            out_meta.permissions().set_readonly(readonly_input);
            out_file
                .metadata()
                .map_err(|err_io| {
                    PngError::new(&format!(
                        "unable to re-read filesystem metadata of output file: {}",
                        err_io
                    ))
                })
                .and_then(|out_meta_reread| {
                    if out_meta_reread.permissions().readonly() != readonly_input {
                        Err(PngError::new(&format!(
                            "failed to set readonly, expected: {}, found: {}",
                            readonly_input,
                            out_meta_reread.permissions().readonly()
                        )))
                    } else {
                        Ok(())
                    }
                })
        })
}

#[cfg(unix)]
fn copy_permissions(metadata_input: &Metadata, out_file: &File) -> PngResult<()> {
    use std::os::unix::fs::PermissionsExt;

    let permissions = metadata_input.permissions().mode();

    out_file
        .metadata()
        .map_err(|err_io| {
            PngError::new(&format!(
                "unable to read filesystem metadata of output file: {}",
                err_io
            ))
        })
        .and_then(|out_meta| {
            out_meta.permissions().set_mode(permissions);
            out_file
                .metadata()
                .map_err(|err_io| {
                    PngError::new(&format!(
                        "unable to re-read filesystem metadata of output file: {}",
                        err_io
                    ))
                })
                .and_then(|out_meta_reread| {
                    if out_meta_reread.permissions().mode() != permissions {
                        Err(PngError::new(&format!(
                            "failed to set permissions, expected: {:04o}, found: {:04o}",
                            permissions,
                            out_meta_reread.permissions().mode()
                        )))
                    } else {
                        Ok(())
                    }
                })
        })
}

#[cfg(not(feature = "filetime"))]
fn copy_times(_: &Metadata, _: &Path) -> PngResult<()> {
    Ok(())
}

#[cfg(feature = "filetime")]
fn copy_times(input_path_meta: &Metadata, out_path: &Path) -> PngResult<()> {
    let atime = filetime::FileTime::from_last_access_time(input_path_meta);
    let mtime = filetime::FileTime::from_last_modification_time(input_path_meta);
    trace!(
        "attempting to set file times: atime: {:?}, mtime: {:?}",
        atime,
        mtime
    );
    filetime::set_file_times(out_path, atime, mtime).map_err(|err_io| {
        PngError::new(&format!(
            "unable to set file times on {:?}: {}",
            out_path, err_io
        ))
    })
}<|MERGE_RESOLUTION|>--- conflicted
+++ resolved
@@ -394,11 +394,7 @@
         deflater: &T,
     ) -> PngResult<Vec<u8>> {
         let deadline = Arc::new(Deadline::new(opts.timeout));
-<<<<<<< HEAD
-        let mut png = optimize_raw(self.png.clone(), opts, deadline, None, deflater)
-=======
-        let mut png = optimize_raw(self.png.clone(), opts, deadline.clone(), None)
->>>>>>> b846a2e9
+        let mut png = optimize_raw(self.png.clone(), opts, deadline.clone(), None, deflater)
             .ok_or_else(|| PngError::new("Failed to optimize input data"))?;
 
         // Process aux chunks
@@ -408,11 +404,7 @@
             .filter(|c| opts.strip.keep(&c.name))
             .cloned()
             .collect();
-<<<<<<< HEAD
-        postprocess_chunks(&mut png, opts, &self.png.ihdr, deflater);
-=======
-        postprocess_chunks(&mut png, opts, deadline, &self.png.ihdr);
->>>>>>> b846a2e9
+        postprocess_chunks(&mut png, opts, deadline, &self.png.ihdr, deflater);
 
         Ok(png.output())
     }
@@ -596,20 +588,12 @@
     } else {
         Some(png.estimated_output_size())
     };
-<<<<<<< HEAD
-    if let Some(new_png) = optimize_raw(raw.clone(), opts, deadline, max_size, &opts.deflate) {
-=======
-    if let Some(new_png) = optimize_raw(raw.clone(), &opts, deadline.clone(), max_size) {
->>>>>>> b846a2e9
+    if let Some(new_png) = optimize_raw(raw.clone(), &opts, deadline.clone(), max_siz, &opts.deflatee) {
         png.raw = new_png.raw;
         png.idat_data = new_png.idat_data;
     }
 
-<<<<<<< HEAD
-    postprocess_chunks(png, opts, &raw.ihdr, &opts.deflate);
-=======
-    postprocess_chunks(png, &opts, deadline, &raw.ihdr);
->>>>>>> b846a2e9
+    postprocess_chunks(png, &opts, deadline, &raw.ihdr, &opts.deflate);
 
     let output = png.output();
 
@@ -877,17 +861,13 @@
 }
 
 /// Perform cleanup of certain chunks from the `PngData` object, after optimization has been completed
-<<<<<<< HEAD
-fn postprocess_chunks<T>(png: &mut PngData, opts: &Options, orig_ihdr: &IhdrData, deflater: &T)
-        where T: Deflater {
-=======
 fn postprocess_chunks(
     png: &mut PngData,
     opts: &Options,
     deadline: Arc<Deadline>,
     orig_ihdr: &IhdrData,
-) {
->>>>>>> b846a2e9
+    deflater: &T,
+) where T: Deflater {
     if let Some(iccp_idx) = png.aux_chunks.iter().position(|c| &c.name == b"iCCP") {
         // See if we can replace an iCCP chunk with an sRGB chunk
         let may_replace_iccp = opts.strip != StripChunks::None && opts.strip.keep(b"sRGB");

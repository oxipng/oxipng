--- conflicted
+++ resolved
@@ -466,11 +466,6 @@
  "rgb",
  "rustc-hash",
  "rustc_version",
-<<<<<<< HEAD
- "stderrlog",
-=======
- "wild",
->>>>>>> b4e98a4d
  "zopfli",
 ]
 

--- conflicted
+++ resolved
@@ -44,13 +44,9 @@
     assert_eq!(png.raw.ihdr.color_type, color_type_in);
     assert_eq!(png.raw.ihdr.bit_depth, bit_depth_in);
 
-<<<<<<< HEAD
     callback_pre(&input);
 
     match oxipng::optimize(&InFile::Path(input), &output, &opts) {
-=======
-    match oxipng::optimize(&InFile::Path(input), output, opts) {
->>>>>>> 491d753e
         Ok(_) => (),
         Err(x) => panic!("{}", x),
     };

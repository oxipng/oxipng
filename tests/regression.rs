--- conflicted
+++ resolved
@@ -613,7 +613,18 @@
 }
 
 #[test]
-<<<<<<< HEAD
+fn issue_171() {
+    test_it_converts(
+        "tests/files/issue-171.png",
+        None,
+        ColorType::Grayscale,
+        BitDepth::Eight,
+        ColorType::Grayscale,
+        BitDepth::Eight,
+    );
+}
+
+#[test]
 fn issue_175() {
     test_it_converts(
         "tests/files/issue-175.png",
@@ -622,15 +633,5 @@
         BitDepth::One,
         ColorType::Grayscale,
         BitDepth::One,
-=======
-fn issue_171() {
-    test_it_converts(
-        "tests/files/issue-171.png",
-        None,
-        ColorType::Grayscale,
-        BitDepth::Eight,
-        ColorType::Grayscale,
-        BitDepth::Eight,
->>>>>>> c60bd82d
     );
 }
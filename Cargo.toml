--- conflicted
+++ resolved
@@ -36,11 +36,8 @@
 zopfli = "^0.4.0"
 miniz_oxide = "0.3"
 rgb = "0.8.11"
-<<<<<<< HEAD
 indexmap = { version = "1.3.2", features = ["rayon"] }
-=======
 libdeflater = "0.2.0"
->>>>>>> 121558bf
 
 [dependencies.rayon]
 optional = true

[package]
authors = ["Joshua Holmer <jholmer.in@gmail.com>"]
categories = ["command-line-utilities", "compression"]
description = "A lossless PNG compression optimizer"
documentation = "https://docs.rs/oxipng"
edition = "2021"
exclude = ["tests/*", "bench/*"]
homepage = "https://github.com/shssoichiro/oxipng"
license = "MIT"
name = "oxipng"
repository = "https://github.com/shssoichiro/oxipng"
version = "8.0.0"
rust-version = "1.65.0"

[badges]
travis-ci = { repository = "shssoichiro/oxipng", branch = "master" }
maintenance = { status = "actively-developed" }

[[bin]]
doc = false
name = "oxipng"
path = "src/main.rs"
required-features = ["binary"]

[[bench]]
name = "zopfli"
required-features = ["zopfli"]

[dependencies]
zopfli = { version = "0.7.4", optional = true, default-features = false, features = ["std", "zlib"] }
rgb = "0.8.36"
indexmap = "2.0.0"
libdeflater = "0.14.0"
log = "0.4.19"
bitvec = "1.0.1"
rustc-hash = "1.1.0"

[dependencies.env_logger]
optional = true
default-features = false
features = ["auto-color"]
version = "0.10.0"

[dependencies.crossbeam-channel]
optional = true
version = "0.5.8"

[dependencies.filetime]
optional = true
version = "0.2.21"

[dependencies.rayon]
optional = true
version = "1.7.0"

[dependencies.clap]
optional = true
version = "4.3.8"

[target.'cfg(windows)'.dependencies.glob]
optional = true
version = "0.3.1"

[dependencies.image]
optional = true
default-features = false
features = ["png"]
version = "0.24.6"

[build-dependencies]
rustc_version = "0.4.0"

[features]
<<<<<<< HEAD
binary = ["clap", "glob", "stderrlog"]
=======
binary = ["clap", "wild", "env_logger"]
>>>>>>> b4e98a4d
default = ["binary", "filetime", "parallel", "zopfli"]
parallel = ["rayon", "indexmap/rayon", "crossbeam-channel"]
freestanding = ["libdeflater/freestanding"]
sanity-checks = ["image"]

[lib]
name = "oxipng"
path = "src/lib.rs"

[profile.dev]
opt-level = 2

[profile.release]
lto = "thin"

[profile.dev.package.bitvec]
opt-level = 3<|MERGE_RESOLUTION|>--- conflicted
+++ resolved
@@ -71,11 +71,7 @@
 rustc_version = "0.4.0"
 
 [features]
-<<<<<<< HEAD
-binary = ["clap", "glob", "stderrlog"]
-=======
-binary = ["clap", "wild", "env_logger"]
->>>>>>> b4e98a4d
+binary = ["clap", "glob", "env_logger"]
 default = ["binary", "filetime", "parallel", "zopfli"]
 parallel = ["rayon", "indexmap/rayon", "crossbeam-channel"]
 freestanding = ["libdeflater/freestanding"]

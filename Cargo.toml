[package]
authors = ["Joshua Holmer <jholmer.in@gmail.com>"]
categories = [
    "command-line-utilities",
    "compression",
]
description = "A lossless PNG compression optimizer"
documentation = "https://docs.rs/oxipng"
edition = "2018"
exclude = [
    "tests/*",
    "bench/*",
]
homepage = "https://github.com/shssoichiro/oxipng"
license = "MIT"
name = "oxipng"
repository = "https://github.com/shssoichiro/oxipng"
build = "build.rs"
version = "3.0.1"

[badges]
travis-ci = { repository = "shssoichiro/oxipng", branch = "master" }
maintenance = { status = "actively-developed" }

[[bin]]
doc = false
name = "oxipng"
path = "src/main.rs"
required-features = ["binary"]

[dependencies]
bit-vec = "^0.6.2"
byteorder = "^1.0.0"
crc = "^1.2.0"
itertools = "^0.9.0"
zopfli = { version = "^0.4.0", optional = true }
miniz_oxide = "0.4"
rgb = "0.8.25"
<<<<<<< HEAD
indexmap = "1.6.0"
libdeflater = "0.5.0"
=======
indexmap = { version = "1.6.0", features = ["rayon"] }
libdeflater = { version = "0.5.0", optional = true }
>>>>>>> 9d67d9d4
log = "0.4.11"
stderrlog = { version = "0.5.0", optional = true }

[dependencies.rayon]
optional = true
version = "^1.5.0"

[dependencies.clap]
optional = true
version = "^2.33.3"

[dependencies.wild]
optional = true
version = "2.0.4"

[dependencies.image]
default-features = false
features = ["png"]
version = "0.23"

[target.'cfg(any(target_arch = "x86_64", target_arch = "aarch64"))'.dependencies.cloudflare-zlib]
features = ["arm-always"]
version = "^0.2.2"

[build-dependencies]
rustc_version = "0.3"

[features]
binary = [
    "clap",
    "wild",
    "stderrlog",
]
<<<<<<< HEAD
default = ["binary", "parallel"]
parallel = ["rayon", "indexmap/rayon"]
=======
default = ["binary", "parallel", "libdeflater", "zopfli"]
parallel = ["rayon"]
>>>>>>> 9d67d9d4

[lib]
name = "oxipng"
path = "src/lib.rs"
[profile.dev]
opt-level = 2
[profile.release]
lto = "thin"<|MERGE_RESOLUTION|>--- conflicted
+++ resolved
@@ -36,13 +36,8 @@
 zopfli = { version = "^0.4.0", optional = true }
 miniz_oxide = "0.4"
 rgb = "0.8.25"
-<<<<<<< HEAD
 indexmap = "1.6.0"
-libdeflater = "0.5.0"
-=======
-indexmap = { version = "1.6.0", features = ["rayon"] }
 libdeflater = { version = "0.5.0", optional = true }
->>>>>>> 9d67d9d4
 log = "0.4.11"
 stderrlog = { version = "0.5.0", optional = true }
 
@@ -76,13 +71,8 @@
     "wild",
     "stderrlog",
 ]
-<<<<<<< HEAD
-default = ["binary", "parallel"]
+default = ["binary", "parallel", "libdeflater", "zopfli"]
 parallel = ["rayon", "indexmap/rayon"]
-=======
-default = ["binary", "parallel", "libdeflater", "zopfli"]
-parallel = ["rayon"]
->>>>>>> 9d67d9d4
 
 [lib]
 name = "oxipng"

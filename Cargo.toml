--- conflicted
+++ resolved
@@ -23,12 +23,7 @@
 required-features = ["binary"]
 
 [dependencies]
-<<<<<<< HEAD
-itertools = "0.10.3"
 zopfli = { version = "0.7.2", optional = true }
-=======
-zopfli = { version = "0.7.1", optional = true }
->>>>>>> 0ff1049e
 rgb = "0.8.33"
 indexmap = "1.9.1"
 libdeflater = "0.13.0"
